--- conflicted
+++ resolved
@@ -17,10 +17,6 @@
   </PropertyGroup>
 
   <ItemGroup>
-<<<<<<< HEAD
     <None Include="$(SolutionDir)\Cadru.licenseheader" Link="Cadru.licenseheader" />
-=======
-    <None Include="..\..\Cadru.licenseheader" Link="Cadru.licenseheader" />
->>>>>>> 981b37ce
   </ItemGroup>
 </Project>