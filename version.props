<!-- Modify this file to change assembly information.

WARNING: DO NOT MODIFY this file unless you have created a backup copy.
Incorrect changes to this file will make it impossible to load or build your
projects from the command-line or the IDE. -->
<Project xmlns="http://schemas.microsoft.com/developer/msbuild/2003">
  <!-- Defines version related properties. The possible properties are:

          $(VersionMajor)
          $(VersionMinor)
          $(VersionPatch)
          $(VersionRevision)
          $(VersionPrefix)
          $(VersionSuffix)
          $(PackageVersion)
          $(SourceRevisionId)
          $(BuildDate)

  Typically, you will only set the $(VersionMajor), $(VersionMinor), and
  possibly the $(VersionSuffix) properties here. Any of the remaining
  properties are either derived from those or would be set by an automated (CI)
  build process in the build/version.props file.

  By default, $(VersionPrefix) is set to be equal to $(VersionMajor).$(VersionMinor).$(VersionPatch), and defaults to 1.0.0.
  If $(VersionRevision) is provided, it is appended to $(VersionPrefix) as
  $(VersionPrefix).$(VersionRevision).

  Any properties defined in the build/version.props file will override the
  values specified here. -->
  <PropertyGroup>
<<<<<<< HEAD
    <VersionMajor>4</VersionMajor>
    <VersionMinor>6</VersionMinor>
    <VersionPatch></VersionPatch>
    <VersionSuffix></VersionSuffix>
=======
    <VersionMajor>5</VersionMajor>
    <VersionMinor>0</VersionMinor>
    <VersionPatch>1</VersionPatch>
    <VersionSuffix>preview-1</VersionSuffix>
>>>>>>> 7a91a658
  </PropertyGroup>
</Project><|MERGE_RESOLUTION|>--- conflicted
+++ resolved
@@ -28,16 +28,9 @@
   Any properties defined in the build/version.props file will override the
   values specified here. -->
   <PropertyGroup>
-<<<<<<< HEAD
-    <VersionMajor>4</VersionMajor>
-    <VersionMinor>6</VersionMinor>
-    <VersionPatch></VersionPatch>
-    <VersionSuffix></VersionSuffix>
-=======
     <VersionMajor>5</VersionMajor>
     <VersionMinor>0</VersionMinor>
     <VersionPatch>1</VersionPatch>
     <VersionSuffix>preview-1</VersionSuffix>
->>>>>>> 7a91a658
   </PropertyGroup>
 </Project>